[package]
name = "active-storage"
version = "0.1.1"
edition = "2021"
description = "Active Storage facilitates uploading files to a cloud storage"
license = "Apache-2.0"
authors = ["Kaplan Elad <kaplan.elad@gmail.com>"]
documentation = "https://docs.rs/active-storage"
repository = "https://github.com/kaplanelad/active-storage"
keywords = []
readme = "README.md"

[features]
default = ["disk", "inmem"]
disk = ["dep:tokio", "tokio/fs"]
inmem = []
aws_s3 = [
    "dep:aws-sdk-s3",
    "dep:aws-types",
    "dep:aws-smithy-runtime-api",
    "dep:aws-smithy-types",
]
<<<<<<< HEAD
gcp_storage = ["dep:google-cloud-storage"]
=======
azure = [
    "dep:azure_storage_blobs",
    "dep:azure_storage",
    "dep:futures",
    "dep:azure_core",
]
>>>>>>> f3d4025e

[[example]]
name = "aws_s3"
required-features = ["aws_s3"]

[[example]]
name = "azure"
required-features = ["azure"]

[dependencies]
async-trait = { version = "0.1.77" }
dyn-clone = { version = "1.0.16" }
thiserror = { version = "1.0.56" }

# Disk
tokio = { version = "1.35.1", default-features = false, features = [
    "fs",
], optional = true }

# AWS
aws-smithy-types = { version = "1.1.1", optional = true }
aws-smithy-runtime-api = { version = "1.1.1", optional = true }
aws-sdk-s3 = { version = "1.8.0", features = [
    "behavior-version-latest",
], optional = true }
aws-types = { version = "1.1.1", optional = true }
google-cloud-storage = { version = "0.15.0", optional = true }

# Azure
azure_storage_blobs = { version = "0.19.0", optional = true }
azure_storage = { version = "0.19.0", optional = true }
futures = { version = "0.3", optional = true }
azure_core = { version = "0.19.0", optional = true }

[dev-dependencies]
tokio = { version = "1.35.1", features = ["rt-multi-thread", "rt", "macros"] }
insta = { version = "1.34.0", features = ["filters"] }
dockertest-server = { version = "0.1.7", features = ["cloud"] }
lazy_static = "1.4.0"
tree-fs = "0.1.0"
rstest = "0.18.2"<|MERGE_RESOLUTION|>--- conflicted
+++ resolved
@@ -20,16 +20,13 @@
     "dep:aws-smithy-runtime-api",
     "dep:aws-smithy-types",
 ]
-<<<<<<< HEAD
-gcp_storage = ["dep:google-cloud-storage"]
-=======
 azure = [
     "dep:azure_storage_blobs",
     "dep:azure_storage",
     "dep:futures",
     "dep:azure_core",
 ]
->>>>>>> f3d4025e
+gcp_storage = ["dep:google-cloud-storage"]
 
 [[example]]
 name = "aws_s3"
